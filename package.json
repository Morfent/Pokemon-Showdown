--- conflicted
+++ resolved
@@ -1,51 +1,11 @@
 {
-<<<<<<< HEAD
-	"name": "Pokemon-Showdown",
-	"version": "0.9.1",
-	"dependencies": {
-		"sugar": "1.3.8",
-		"node-static": "0.6.9",
-		"sockjs": "0.3.7",
-		"es6-shim": "0.8.0"
-	},
-	"optionalDependencies": {
-		"nodemailer": "0.4.1",
-		"http-proxy": "0.10.0"
-	},
-	"engines": {
-		"node": ">= 0.6.3 < 0.10.0 || > 0.10.1"
-	},
-	"engineStrict": true,
-	"scripts": {"start": "node app.js"},
-	"bin": "./app.js",
-	"homepage": "http://play.pokemonshowdown.com",
-	"repository": {
-		"type": "git",
-		"url": "https://github.com/Zarel/Pokemon-Showdown.git"
-	},
-	"author": {
-		"name": "Guangcong Luo",
-		"email": "guangcongluo@gmail.com",
-		"url": "http://guangcongluo.com"
-	},
-	"contributors": [ {
-			"name": "Cathy J. Fitzpatrick",
-			"email": "cathy@cathyjf.com",
-			"url": "https://cathyjf.com"
-		}, {
-			"name": "Bill Meltsner",
-			"email": "bill@meltsner.com",
-			"url": "http://www.meltsner.com"
-		}
-	],
-	"private": true
-=======
   "name": "Pokemon-Showdown",
   "version": "0.9.2",
   "dependencies": {
     "sugar": "1.3.8",
     "node-static": "0.6.9",
-    "sockjs": "0.3.8"
+    "sockjs": "0.3.8",
+    "es6-shim": "0.8.0"
   },
   "optionalDependencies": {
     "nodemailer": "0.4.1",
@@ -88,5 +48,4 @@
     "gulp-jshint": "~1.4.0",
     "jshint-stylish": "~0.1.5"
   }
->>>>>>> d1dedfbc
 }